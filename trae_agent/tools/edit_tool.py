--- conflicted
+++ resolved
@@ -116,11 +116,7 @@
                 if file_text is None:
                     return ToolExecResult(
                         error="Parameter `file_text` is required for command: create",
-<<<<<<< HEAD
-                        error_code=-1
-=======
                         error_code=-1,
->>>>>>> baec6689
                     )
                 self.write_file(_path, file_text)  # pyright: ignore[reportArgumentType]
                 return ToolExecResult(output=f"File created successfully at: {_path}")
@@ -129,11 +125,7 @@
                 if old_str is None:
                     return ToolExecResult(
                         error="Parameter `old_str` is required for command: str_replace",
-<<<<<<< HEAD
-                        error_code=-1
-=======
                         error_code=-1,
->>>>>>> baec6689
                     )
                 new_str = arguments.get("new_str") if "new_str" in arguments else None
                 return self.str_replace(_path, old_str, new_str)  # pyright: ignore[reportArgumentType]
@@ -144,11 +136,7 @@
                 if insert_line is None:
                     return ToolExecResult(
                         error="Parameter `insert_line` is required for command: insert",
-<<<<<<< HEAD
-                        error_code=-1
-=======
                         error_code=-1,
->>>>>>> baec6689
                     )
                 new_str_to_insert = (
                     arguments.get("new_str") if "new_str" in arguments else None
@@ -156,11 +144,7 @@
                 if new_str_to_insert is None:
                     return ToolExecResult(
                         error="Parameter `new_str` is required for command: insert",
-<<<<<<< HEAD
-                        error_code=-1
-=======
                         error_code=-1,
->>>>>>> baec6689
                     )
                 return self.insert(_path, insert_line, new_str_to_insert)  # pyright: ignore[reportArgumentType]
             else:
